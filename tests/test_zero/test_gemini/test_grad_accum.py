import pytest
import torch
import torch.distributed as dist
from apex import amp
from torch.nn.parallel import DistributedDataParallel as DDP
from torch.testing import assert_close

import colossalai
from colossalai.accelerator import get_accelerator
from colossalai.nn.optimizer import HybridAdam
from colossalai.testing import DummyDataloader, parameterize, rerun_if_address_is_in_use, spawn
from colossalai.utils import set_seed
from colossalai.zero import GeminiDDP, GeminiOptimizer
from colossalai.zero.gemini.chunk import search_chunk_configuration
from tests.kit.model_zoo import model_zoo, run_fwd

PLACEMENT_CONFIGS = [
    {"placement_policy": "static", "shard_param_frac": 0.0},  # zero2
    {"placement_policy": "static", "shard_param_frac": 1.0},  # zero3
    {"placement_policy": "static", "shard_param_frac": 0.5},  # zero3-half
    {"placement_policy": "auto"},
]


def check_grad(model: GeminiDDP, torch_model: torch.nn.Module):
    chunk_manager = model.chunk_manager
    grad_chunk_list = []
    device_list = []

    # Access gradient chunks.
    for p in model.parameters():
        grad_chunk = chunk_manager.get_chunk(p).grad_chunk
        if grad_chunk not in grad_chunk_list:
            chunk_manager.access_chunk(grad_chunk)
            grad_chunk_list.append(grad_chunk)
            device_list.append(model.grads_device[p])

    # Compare gradients.
    for p0, p1 in zip(model.parameters(), torch_model.parameters()):
        assert_close(p0, p1.grad, rtol=2e-3, atol=2e-2)

    # Release gradient chunks and move them to gradient device.
    for grad_chunk, device in zip(grad_chunk_list, device_list):
        chunk_manager.release_chunk(grad_chunk)
        chunk_manager.move_chunk(grad_chunk, device, force_copy=True)


@parameterize("placement_config", PLACEMENT_CONFIGS)
@parameterize("keep_gathered", [False, True])
@parameterize("model_name", ["transformers_gpt_lm"])
@parameterize("master_weights", [False, True])
@parameterize("use_grad_checkpoint", [False, True])
<<<<<<< HEAD
@parameterize("max_prefetch", [0, 1, 4])
=======
@parameterize("enable_async_reduce", [False, True])
>>>>>>> 2fc85abf
def exam_gemini_grad_acc(
    placement_config,
    keep_gathered: bool,
    model_name: str,
    master_weights: bool,
    use_grad_checkpoint: bool,
<<<<<<< HEAD
    max_prefetch: int,
=======
    enable_async_reduce: bool,
>>>>>>> 2fc85abf
):
    init_device = get_accelerator().get_current_device()
    model_builder, data_gen_fn, output_transform_fn, loss_fn, *_ = next(
        iter(model_zoo.get_sub_registry(model_name).values())
    )

    set_seed(42)
    gemini_model = model_builder()

    set_seed(42)
    torch_model = model_builder().cuda()
    for torch_p, p in zip(torch_model.parameters(), gemini_model.parameters()):
        torch_p.data.copy_(p.data)

    if use_grad_checkpoint:
        gemini_model.gradient_checkpointing_enable()
        torch_model.gradient_checkpointing_enable()

    world_size = torch.distributed.get_world_size()
    config_dict, *_ = search_chunk_configuration(gemini_model, search_range_m=1, search_interval=100)
    config_dict[world_size]["chunk_size"] = 5000
    config_dict[world_size]["keep_gathered"] = keep_gathered
    gemini_model = GeminiDDP(
        gemini_model,
        config_dict,
        init_device,
        pin_memory=True,
        enable_gradient_accumulation=True,
        master_weights=master_weights,
<<<<<<< HEAD
        max_prefetch=max_prefetch,
=======
        enable_async_reduce=enable_async_reduce,
>>>>>>> 2fc85abf
        **placement_config,
    )
    optimizer = HybridAdam(gemini_model.parameters(), lr=1e-3)
    gemini_optim = GeminiOptimizer(
        optimizer, gemini_model, initial_scale=1, max_norm=1.0, enable_async_reduce=enable_async_reduce
    )

    rank = dist.get_rank()

    # setting master_weights to False will cause overflow after optimizer.step()
    amp_config = dict(
        opt_level="O2", keep_batchnorm_fp32=False, loss_scale=1, min_loss_scale=1, max_loss_scale=1, master_weights=True
    )
    torch_optim = torch.optim.Adam(torch_model.parameters(), lr=1e-3)
    torch_model, torch_optim = amp.initialize(torch_model, torch_optim, **amp_config)
    torch_model = DDP(torch_model, device_ids=[rank])

    set_seed(rank)
    accum_iter = 4
    train_dataloader = DummyDataloader(data_gen_fn)
    for i, data in enumerate(train_dataloader):
        delay_unscale = False if (i + 1) % accum_iter == 0 else True
        data = {k: v.cuda() if isinstance(v, torch.Tensor) else v for k, v in data.items()}

        set_seed(42 + rank)
        torch_loss = run_fwd(torch_model, data, output_transform_fn, loss_fn)
        torch_loss = torch_loss / accum_iter
        with amp.scale_loss(torch_loss, torch_optim, delay_unscale=delay_unscale) as scaled_loss:
            scaled_loss.backward()

        set_seed(42 + rank)
        gemini_loss = run_fwd(gemini_model, data, output_transform_fn, loss_fn)
        gemini_loss = gemini_loss / accum_iter
        gemini_optim.backward(gemini_loss)

        assert torch.allclose(torch_loss.float(), gemini_loss.float(), rtol=1e-3, atol=1e-5)

        check_grad(gemini_model, torch_model)

        if (i + 1) % accum_iter == 0:
            torch.nn.utils.clip_grad_norm_(amp.master_params(torch_optim), 1.0)
            torch_optim.step()
            gemini_optim.step()
            torch_optim.zero_grad()

            # check updated param
            torch_dict = torch_model.state_dict()
            gemini_dict = gemini_model.state_dict(only_rank_0=False)

            for key, value in gemini_dict.items():
                torch_key = "module." + key
                torch_value = torch_dict[torch_key].to(value.device).to(value.dtype)
                assert_close(value, torch_value, rtol=1e-3, atol=2e-3)

        if i == accum_iter:
            break


def run_dist(rank, world_size, port):
    colossalai.launch(rank=rank, world_size=world_size, host="localhost", port=port, backend="nccl")
    exam_gemini_grad_acc()


@pytest.mark.dist
@rerun_if_address_is_in_use()
def test_grad_accumulation():
    spawn(run_dist, 2)


if __name__ == "__main__":
    test_grad_accumulation()<|MERGE_RESOLUTION|>--- conflicted
+++ resolved
@@ -50,22 +50,16 @@
 @parameterize("model_name", ["transformers_gpt_lm"])
 @parameterize("master_weights", [False, True])
 @parameterize("use_grad_checkpoint", [False, True])
-<<<<<<< HEAD
 @parameterize("max_prefetch", [0, 1, 4])
-=======
 @parameterize("enable_async_reduce", [False, True])
->>>>>>> 2fc85abf
 def exam_gemini_grad_acc(
     placement_config,
     keep_gathered: bool,
     model_name: str,
     master_weights: bool,
     use_grad_checkpoint: bool,
-<<<<<<< HEAD
     max_prefetch: int,
-=======
     enable_async_reduce: bool,
->>>>>>> 2fc85abf
 ):
     init_device = get_accelerator().get_current_device()
     model_builder, data_gen_fn, output_transform_fn, loss_fn, *_ = next(
@@ -95,11 +89,8 @@
         pin_memory=True,
         enable_gradient_accumulation=True,
         master_weights=master_weights,
-<<<<<<< HEAD
         max_prefetch=max_prefetch,
-=======
         enable_async_reduce=enable_async_reduce,
->>>>>>> 2fc85abf
         **placement_config,
     )
     optimizer = HybridAdam(gemini_model.parameters(), lr=1e-3)
